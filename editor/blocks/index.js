--- conflicted
+++ resolved
@@ -1,7 +1,3 @@
-<<<<<<< HEAD
-import './text';
-import './tinymce';
-=======
 import './freeform';
 import './text';
->>>>>>> 92102dd9
+import './tinymce';